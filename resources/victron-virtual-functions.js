--- conflicted
+++ resolved
@@ -39,8 +39,6 @@
         { id: 'max', type: 'number', placeholder: 'Max steps', title: 'Max steps', style: 'width:80px;', min: 1, max: 7 }
       ]
     },
-<<<<<<< HEAD
-=======
     // 6: {
     //   label: 'Dropdown',
     //   fields: [
@@ -64,7 +62,6 @@
         { id: 'unit', type: 'text', placeholder: 'Unit', title: 'Unit', style: 'width:80px;' }
       ]
     },
->>>>>>> 7453eb22
     8: {
       label: 'Numeric input',
       fields: [
