--- conflicted
+++ resolved
@@ -4,11 +4,7 @@
     "version": "1.6.17",
     "dependencies": {
         "dbus-native-victron": "^0.4.3",
-<<<<<<< HEAD
-        "dbus-victron-virtual": "^0.1.11",
-=======
         "dbus-victron-virtual": "^0.1.12",
->>>>>>> 054754cb
         "debug": "^4.4.0",
         "lodash": "^4.17.21",
         "promise-retry": "^2.0.1",
