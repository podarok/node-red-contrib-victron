--- conflicted
+++ resolved
@@ -23,16 +23,7 @@
     const servicesWhitelist = _.get(utils.SERVICES, [nodeName.replace(/^(input-|output-)/g, '')])
     const isOutput = nodeName.startsWith('output')
 
-<<<<<<< HEAD
-    if (!servicesWhitelist) {
-      console.error(`No services found for node type: ${nodeName}`)
-      return []
-    }
-
-    return Object.entries(servicesWhitelist)
-=======
     return Object.entries(servicesWhitelist || {})
->>>>>>> 4f319a3b
       .reduce((acc, [dbusService, servicePaths]) => {
         // get the already cached dbus paths
         const cachedService = _.pickBy(this.cache, (val, key) => key.startsWith(`com.victronenergy.${dbusService}`))
