--- conflicted
+++ resolved
@@ -36,26 +36,10 @@
       { id: 'max', type: 'number', placeholder: 'Max steps', title: 'Max steps', style: 'width:80px;', min: 1, max: 7 }
     ]
   },
-<<<<<<< HEAD
-  // 6: {
-  //   label: 'Dropdown',
-  //   fields: [
-  //     ...COMMON_SWITCH_FIELDS,
-  //     {
-  //       id: 'count',
-  //       type: 'number',
-  //       placeholder: 'Number of options',
-  //       title: 'Number of dropdown options',
-  //       style: 'width:100px;',
-  //       min: '2',
-  //       max: '10'
-  //     }
-  //   ]
-  // },
-=======
   6: {
     label: 'Dropdown',
     fields: [
+      ...COMMON_SWITCH_FIELDS,
       {
         id: 'count',
         type: 'number',
@@ -67,7 +51,6 @@
       }
     ]
   },
->>>>>>> f3a178ff
   7: {
     label: 'Basic slider',
     fields: [
